﻿using System;
using System.Collections.Generic;
using System.Linq;
using Robust.Client.Graphics;
<<<<<<< HEAD
using Robust.Client.Graphics.Drawing;
using Robust.Client.Graphics.Overlays;
using Robust.Client.Graphics.Shaders;
using Robust.Client.Interfaces.Debugging;
using Robust.Client.Interfaces.Graphics.ClientEye;
using Robust.Client.Interfaces.Graphics.Overlays;
using Robust.Client.Interfaces.Input;
using Robust.Client.Interfaces.ResourceManagement;
using Robust.Client.Player;
using Robust.Client.ResourceManagement;
using Robust.Shared;
using Robust.Shared.Configuration;
using Robust.Shared.GameObjects.Components;
using Robust.Shared.GameObjects.Systems;
using Robust.Shared.Interfaces.Configuration;
using Robust.Shared.Interfaces.GameObjects;
=======
using Robust.Client.Input;
using Robust.Client.ResourceManagement;
using Robust.Shared.GameObjects;
>>>>>>> e0c63e7c
using Robust.Shared.IoC;
using Robust.Shared.Maths;
using Robust.Shared.Physics;
using Robust.Shared.Physics.Broadphase;
using Robust.Shared.Prototypes;
using Robust.Shared.Utility;

namespace Robust.Client.Debugging
{
    /// <inheritdoc />
    public class DebugDrawing : IDebugDrawing
    {
        [Dependency] private readonly IOverlayManager _overlayManager = default!;
        [Dependency] private readonly IComponentManager _componentManager = default!;
        [Dependency] private readonly IEyeManager _eyeManager = default!;
        [Dependency] private readonly IPrototypeManager _prototypeManager = default!;
        [Dependency] private readonly IPhysicsManager _physicsManager = default!;
        [Dependency] private readonly IEntityManager _entityManager = default!;
        [Dependency] private readonly IInputManager _inputManager = default!;

        private bool _debugColliders;
        private bool _debugPositions;

        /// <inheritdoc />
        public bool DebugColliders
        {
            get => _debugColliders;
            set
            {
                if (value == DebugColliders)
                {
                    return;
                }

                _debugColliders = value;

                if (value)
                {
                    _overlayManager.AddOverlay(new PhysicsOverlay(_componentManager, _eyeManager,
                        _prototypeManager, _inputManager, _physicsManager));
                }
                else
                {
                    _overlayManager.RemoveOverlay(nameof(PhysicsOverlay));
                }
            }
        }

        /// <inheritdoc />
        public bool DebugPositions
        {
            get => _debugPositions;
            set
            {
                if (value == DebugPositions)
                {
                    return;
                }

                _debugPositions = value;

                if (value)
                {
                    _overlayManager.AddOverlay(new EntityPositionOverlay(_entityManager, _eyeManager));
                }
                else
                {
                    _overlayManager.RemoveOverlay(nameof(EntityPositionOverlay));
                }
            }
        }

        private class PhysicsOverlay : Overlay
        {
            private readonly IComponentManager _componentManager;
            private readonly IEyeManager _eyeManager;
            private readonly IInputManager _inputManager;
            private readonly IPhysicsManager _physicsManager;

            public override OverlaySpace Space => OverlaySpace.WorldSpace | OverlaySpace.ScreenSpace;
            private readonly ShaderInstance _shader;
            private readonly Font _font;

            private Vector2 _hoverStartScreen = Vector2.Zero;
            private List<IPhysBody> _hoverBodies = new();

            public PhysicsOverlay(IComponentManager compMan, IEyeManager eyeMan, IPrototypeManager protoMan, IInputManager inputManager, IPhysicsManager physicsManager)
                : base(nameof(PhysicsOverlay))
            {
                _componentManager = compMan;
                _eyeManager = eyeMan;
                _inputManager = inputManager;
                _physicsManager = physicsManager;

                _shader = protoMan.Index<ShaderPrototype>("unshaded").Instance();
                var cache = IoCManager.Resolve<IResourceCache>();
                _font = new VectorFont(cache.GetResource<FontResource>("/Fonts/NotoSans/NotoSans-Regular.ttf"), 10);
            }

            /// <inheritdoc />
            protected override void Draw(DrawingHandleBase handle, OverlaySpace currentSpace)
            {
                switch (currentSpace)
                {
                    case OverlaySpace.ScreenSpace:
                        DrawScreen((DrawingHandleScreen) handle);
                        break;
                    case OverlaySpace.WorldSpace:
                        DrawWorld((DrawingHandleWorld) handle);
                        break;
                }

            }

            private void DrawScreen(DrawingHandleScreen screenHandle)
            {
                var lineHeight = _font.GetLineHeight(1f);
                Vector2 drawPos = _hoverStartScreen + new Vector2(20, 0) + new Vector2(0, -(_hoverBodies.Count * 4 * lineHeight / 2f));
                int row = 0;

                foreach (var body in _hoverBodies)
                {
                    if (body != _hoverBodies[0])
                    {
                        DrawString(screenHandle, _font, drawPos + new Vector2(0, row * lineHeight), "------");
                        row++;
                    }

                    DrawString(screenHandle, _font, drawPos + new Vector2(0, row * lineHeight), $"Ent: {body.Entity}");
                    row++;
                    DrawString(screenHandle, _font, drawPos + new Vector2(0, row * lineHeight), $"Layer: {Convert.ToString(body.CollisionLayer, 2)}");
                    row++;
                    DrawString(screenHandle, _font, drawPos + new Vector2(0, row * lineHeight), $"Mask: {Convert.ToString(body.CollisionMask, 2)}");
                    row++;
                    DrawString(screenHandle, _font, drawPos + new Vector2(0, row * lineHeight), $"Enabled: {body.CanCollide}, Hard: {body.Hard}, Anchored: {((IPhysicsComponent)body).Anchored}");
                    row++;
                }

            }

            private void DrawWorld(DrawingHandleWorld worldHandle)
            {
                worldHandle.UseShader(_shader);
                var drawing = new PhysDrawingAdapter(worldHandle);

                _hoverBodies.Clear();
                var mouseScreenPos = _inputManager.MouseScreenPosition;
                var mouseWorldPos = _eyeManager.ScreenToMap(mouseScreenPos).Position;
                _hoverStartScreen = mouseScreenPos;

                var viewport = _eyeManager.GetWorldViewport();
<<<<<<< HEAD

                var sleepThreshold = IoCManager.Resolve<IConfigurationManager>().GetCVar(CVars.TimeToSleep);
                var player = IoCManager.Resolve<IPlayerManager>().LocalPlayer?.ControlledEntity;
                if (player == null) return;
                foreach (var comp in EntitySystem.Get<SharedBroadPhaseSystem>().GetCollidingEntities(player.Transform.MapID, viewport))
                {
                    var physBody = (IPhysBody) comp;
=======
>>>>>>> e0c63e7c

                if (viewport.IsEmpty()) return;

                var mapId = _eyeManager.CurrentMap;

                foreach (var physBody in _physicsManager.GetCollidingEntities(mapId, viewport))
                {
                    // all entities have a TransformComponent
                    var transform = physBody.Entity.Transform;

<<<<<<< HEAD
                    // if not on the same map, continue
                    if (transform.MapID != _eyeManager.CurrentMap || !transform.IsMapTransform)
                        continue;

                    var worldBox = physBody.GetWorldAABB();
                    var colorEdge = Color.Red.WithAlpha(0.33f);
=======
                    var worldBox = physBody.WorldAABB;
                    if (worldBox.IsEmpty()) continue;
>>>>>>> e0c63e7c

                    var colorEdge = Color.Red.WithAlpha(0.33f);

                    foreach (var fixture in comp.Fixtures)
                    {
                        fixture.Shape.DebugDraw(drawing, transform.WorldMatrix, in viewport, MathF.Max(0.0f, 1.0f - comp.SleepTime / sleepThreshold));
                    }

                    if (worldBox.Contains(mouseWorldPos))
                    {
                        _hoverBodies.Add(physBody);
                    }

                    // draw AABB
                    worldHandle.DrawRect(worldBox, colorEdge, false);
                }
            }

            private static void DrawString(DrawingHandleScreen handle, Font font, Vector2 pos, string str)
            {
                var baseLine = new Vector2(pos.X, font.GetAscent(1) + pos.Y);

                foreach (var chr in str)
                {
                    var advance = font.DrawChar(handle, chr, baseLine, 1, Color.White);
                    baseLine += new Vector2(advance, 0);
                }
            }

            private class PhysDrawingAdapter : DebugDrawingHandle
            {
                private readonly DrawingHandleWorld _handle;

                public PhysDrawingAdapter(DrawingHandleWorld worldHandle)
                {
                    _handle = worldHandle;
                }

                public override Color WakeMixColor => Color.White;
                public override Color GridFillColor => Color.Blue.WithAlpha(0.05f);
                public override Color RectFillColor => Color.Green.WithAlpha(0.25f);

                public override Color CalcWakeColor(Color color, float wakePercent)
                {
                    var percent = MathHelper.Clamp(wakePercent, 0, 1);

                    var r = 1 - (percent * (1 - color.R));
                    var g = 1 - (percent * (1 - color.G));
                    var b = 1 - (percent * (1 - color.B));

                    return new Color(r, g, b, color.A);
                }

                public override void DrawRect(in Box2 box, in Color color)
                {
                    _handle.DrawRect(box, color);
                }

                public override void DrawRect(in Box2Rotated box, in Color color)
                {
                    _handle.DrawRect(box, color);
                }

                public override void DrawCircle(Vector2 origin, float radius, in Color color)
                {
                    _handle.DrawCircle(origin, radius, color);
                }

                public override void DrawLine(Vector2 start, Vector2 end, in Color color)
                {
                    _handle.DrawLine(start, end, color);
                }

                public override void DrawPolygonShape(Vector2[] vertices, in Color color)
                {
                    DebugTools.Assert(vertices.Length >= 3);
                    // As Box2D only supports convex shapes TriangleFan should be appropriate for drawing.
                    _handle.DrawPrimitives(DrawPrimitiveTopology.TriangleFan, vertices, color);
                }

                public override void SetTransform(in Matrix3 transform)
                {
                    _handle.SetTransform(transform);
                }


            }
        }

        private sealed class EntityPositionOverlay : Overlay
        {
            private readonly IEntityManager _entityManager;
            private readonly IEyeManager _eyeManager;

            public override OverlaySpace Space => OverlaySpace.WorldSpace;

            public EntityPositionOverlay(IEntityManager entityManager, IEyeManager eyeManager) : base(nameof(EntityPositionOverlay))
            {
                _entityManager = entityManager;
                _eyeManager = eyeManager;
            }

            protected override void Draw(DrawingHandleBase handle, OverlaySpace currentSpace)
            {
                const float stubLength = 0.25f;

                var worldHandle = (DrawingHandleWorld) handle;
                foreach (var entity in _entityManager.GetEntities())
                {
                    var transform = entity.Transform;
                    if (transform.MapID != _eyeManager.CurrentMap ||
                        !_eyeManager.GetWorldViewport().Contains(transform.WorldPosition))
                    {
                        continue;
                    }

                    var center = transform.WorldPosition;
                    var xLine = transform.WorldRotation.RotateVec(Vector2.UnitX);
                    var yLine = transform.WorldRotation.RotateVec(Vector2.UnitY);

                    worldHandle.DrawLine(center, center + xLine * stubLength, Color.Red);
                    worldHandle.DrawLine(center, center + yLine * stubLength, Color.Green);
                }
            }
        }
    }
}<|MERGE_RESOLUTION|>--- conflicted
+++ resolved
@@ -2,28 +2,9 @@
 using System.Collections.Generic;
 using System.Linq;
 using Robust.Client.Graphics;
-<<<<<<< HEAD
-using Robust.Client.Graphics.Drawing;
-using Robust.Client.Graphics.Overlays;
-using Robust.Client.Graphics.Shaders;
-using Robust.Client.Interfaces.Debugging;
-using Robust.Client.Interfaces.Graphics.ClientEye;
-using Robust.Client.Interfaces.Graphics.Overlays;
-using Robust.Client.Interfaces.Input;
-using Robust.Client.Interfaces.ResourceManagement;
-using Robust.Client.Player;
-using Robust.Client.ResourceManagement;
-using Robust.Shared;
-using Robust.Shared.Configuration;
-using Robust.Shared.GameObjects.Components;
-using Robust.Shared.GameObjects.Systems;
-using Robust.Shared.Interfaces.Configuration;
-using Robust.Shared.Interfaces.GameObjects;
-=======
 using Robust.Client.Input;
 using Robust.Client.ResourceManagement;
 using Robust.Shared.GameObjects;
->>>>>>> e0c63e7c
 using Robust.Shared.IoC;
 using Robust.Shared.Maths;
 using Robust.Shared.Physics;
@@ -175,7 +156,6 @@
                 _hoverStartScreen = mouseScreenPos;
 
                 var viewport = _eyeManager.GetWorldViewport();
-<<<<<<< HEAD
 
                 var sleepThreshold = IoCManager.Resolve<IConfigurationManager>().GetCVar(CVars.TimeToSleep);
                 var player = IoCManager.Resolve<IPlayerManager>().LocalPlayer?.ControlledEntity;
@@ -183,8 +163,6 @@
                 foreach (var comp in EntitySystem.Get<SharedBroadPhaseSystem>().GetCollidingEntities(player.Transform.MapID, viewport))
                 {
                     var physBody = (IPhysBody) comp;
-=======
->>>>>>> e0c63e7c
 
                 if (viewport.IsEmpty()) return;
 
@@ -195,17 +173,12 @@
                     // all entities have a TransformComponent
                     var transform = physBody.Entity.Transform;
 
-<<<<<<< HEAD
                     // if not on the same map, continue
                     if (transform.MapID != _eyeManager.CurrentMap || !transform.IsMapTransform)
                         continue;
 
                     var worldBox = physBody.GetWorldAABB();
                     var colorEdge = Color.Red.WithAlpha(0.33f);
-=======
-                    var worldBox = physBody.WorldAABB;
-                    if (worldBox.IsEmpty()) continue;
->>>>>>> e0c63e7c
 
                     var colorEdge = Color.Red.WithAlpha(0.33f);
 
