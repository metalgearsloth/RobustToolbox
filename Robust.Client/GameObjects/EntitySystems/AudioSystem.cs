--- conflicted
+++ resolved
@@ -10,11 +10,7 @@
 using Robust.Shared.Log;
 using Robust.Shared.Map;
 using Robust.Shared.Maths;
-<<<<<<< HEAD
-using Robust.Shared.Physics.Broadphase;
-=======
 using Robust.Shared.Physics;
->>>>>>> e0c63e7c
 using Robust.Shared.Utility;
 
 namespace Robust.Client.GameObjects
@@ -55,15 +51,9 @@
 
         private void PlayAudioPositionalHandler(PlayAudioPositionalMessage ev)
         {
-<<<<<<< HEAD
-            var gridId = ev.Coordinates.GetGridId(_entityManager);
-
-            if (!_mapManager.GridExists(gridId))
-=======
             var mapId = ev.Coordinates.GetMapId(_entityManager);
 
             if (!_mapManager.MapExists(mapId))
->>>>>>> e0c63e7c
             {
                 Logger.Error(
                     $"Server tried to play sound on map {mapId}, which does not exist. Ignoring.");
