--- conflicted
+++ resolved
@@ -1,9 +1,5 @@
-<<<<<<< HEAD
 ﻿using Robust.Shared.GameObjects;
 using Robust.Shared.Physics;
-=======
-using Robust.Shared.GameObjects;
->>>>>>> d890f168
 
 namespace Robust.Server.GameObjects
 {
@@ -32,12 +28,8 @@
             RegisterReference<BasicActorComponent, IActorComponent>();
 
             Register<PhysicsComponent>();
-<<<<<<< HEAD
             RegisterReference<PhysicsComponent, IPhysBody>();
-            Register<PointLightComponent>();
-=======
-            RegisterReference<PhysicsComponent, IPhysicsComponent>();
->>>>>>> d890f168
+
             Register<OccluderComponent>();
 
             RegisterIgnore("Input");
