--- conflicted
+++ resolved
@@ -1,7 +1,6 @@
 ﻿using System;
 using System.Collections.Generic;
 using Prometheus;
-<<<<<<< HEAD
 using Robust.Server.GameObjects.Components;
 using Robust.Server.GameObjects.EntitySystemMessages;
 using Robust.Server.GameObjects.EntitySystems;
@@ -16,13 +15,6 @@
 using Robust.Shared.Interfaces.Configuration;
 using Robust.Shared.Interfaces.GameObjects;
 using Robust.Shared.Interfaces.Map;
-=======
-using Robust.Server.Player;
-using Robust.Shared;
-using Robust.Shared.Configuration;
-using Robust.Shared.Containers;
-using Robust.Shared.GameObjects;
->>>>>>> a0d241e5
 using Robust.Shared.Map;
 using Robust.Shared.Maths;
 using Robust.Shared.Physics;
@@ -156,11 +148,7 @@
         }
 
         /// <inheritdoc />
-<<<<<<< HEAD
         public List<EntityState>? GetAllEntityStates(GameTick fromTick, IPlayerSession? session)
-=======
-        public List<EntityState>? GetEntityStates(GameTick fromTick, IPlayerSession player)
->>>>>>> a0d241e5
         {
             var stateEntities = new List<EntityState>();
             foreach (var entity in AllEntities)
@@ -173,96 +161,7 @@
                 if (entity.LastModifiedTick <= fromTick)
                     continue;
 
-<<<<<<< HEAD
                 stateEntities.Add(GetEntityState(session, ComponentManager, entity.Uid, fromTick, true));
-=======
-                stateEntities.Add(GetEntityState(ComponentManager, entity.Uid, fromTick, player));
-            }
-
-            // no point sending an empty collection
-            return stateEntities.Count == 0 ? default : stateEntities;
-        }
-
-        private readonly Dictionary<IPlayerSession, SortedSet<EntityUid>> _seenMovers
-            = new();
-
-        // Is thread safe.
-        private SortedSet<EntityUid> GetSeenMovers(IPlayerSession player)
-        {
-            lock (_seenMovers)
-            {
-                return GetSeenMoversUnlocked(player);
-            }
-        }
-
-        private SortedSet<EntityUid> GetSeenMoversUnlocked(IPlayerSession player)
-        {
-            if (!_seenMovers.TryGetValue(player, out var movers))
-            {
-                movers = new SortedSet<EntityUid>();
-                _seenMovers.Add(player, movers);
-            }
-
-            return movers;
-        }
-
-        private void AddToSeenMovers(IPlayerSession player, EntityUid entityUid)
-        {
-            var movers = GetSeenMoversUnlocked(player);
-
-            movers.Add(entityUid);
-        }
-
-        private readonly Dictionary<IPlayerSession, Dictionary<EntityUid, GameTick>> _playerLastSeen
-            = new();
-
-        private static readonly Vector2 Vector2NaN = new(float.NaN, float.NaN);
-
-        private Dictionary<EntityUid, GameTick> GetLastSeen(IPlayerSession player)
-        {
-            lock (_playerLastSeen)
-            {
-                if (!_playerLastSeen.TryGetValue(player, out var lastSeen))
-                {
-                    lastSeen = new Dictionary<EntityUid, GameTick>();
-                    _playerLastSeen.Add(player, lastSeen);
-                }
-
-                return lastSeen;
-            }
-        }
-
-        private static GameTick GetLastSeenTick(Dictionary<EntityUid, GameTick> lastSeen, EntityUid uid)
-        {
-            if (!lastSeen.TryGetValue(uid, out var tick))
-            {
-                tick = GameTick.First;
-            }
-
-            return tick;
-        }
-
-        private static GameTick UpdateLastSeenTick(Dictionary<EntityUid, GameTick> lastSeen, EntityUid uid, GameTick newTick)
-        {
-            if (!lastSeen.TryGetValue(uid, out var oldTick))
-            {
-                oldTick = GameTick.First;
-            }
-
-            lastSeen[uid] = newTick;
-
-            return oldTick;
-        }
-
-        private static IEnumerable<EntityUid> GetLastSeenAfter(Dictionary<EntityUid, GameTick> lastSeen, GameTick fromTick)
-        {
-            foreach (var (uid, tick) in lastSeen)
-            {
-                if (tick > fromTick)
-                {
-                    yield return uid;
-                }
->>>>>>> a0d241e5
             }
 
             if (session != null)
@@ -294,18 +193,11 @@
             // Old PVS used to just get all for no session...
             var playerEnt = player.AttachedEntity;
             if (playerEnt == null)
-<<<<<<< HEAD
                 return GetAllEntityStates(fromTick, player);
 
             var data = _lookupSystem.GetPlayerLastSeen(player);
             if (data == null)
                 return new List<EntityState>();
-=======
-            {
-                // super-observer?
-                return GetEntityStates(fromTick, player);
-            }
->>>>>>> a0d241e5
 
             // Probably a round restart so we'll dump all the data on them.
             if (data.EntityLastSeen.Count == 0)
@@ -315,138 +207,6 @@
             var transform = playerEnt.Transform;
             var playerPos = transform.WorldPosition;
             var mapId = transform.MapID;
-<<<<<<< HEAD
-=======
-            var viewbox = new Box2(position, position).Enlarged(MaxUpdateRange);
-
-            var seenMovers = GetSeenMovers(player);
-            var lSeen = GetLastSeen(player);
-
-            var pseStateRes = _playerSeenEntityStatesResources.Value!;
-            var checkedEnts = pseStateRes.IncludedEnts;
-            var entityStates = pseStateRes.EntityStates;
-            var neededEnts = pseStateRes.NeededEnts;
-            var relatives = pseStateRes.Relatives;
-            checkedEnts.Clear();
-            entityStates.Clear();
-            neededEnts.Clear();
-            relatives.Clear();
-
-            foreach (var uid in seenMovers.ToList())
-            {
-                if (!TryGetEntity(uid, out var entity) || entity.Deleted)
-                {
-                    seenMovers.Remove(uid);
-                    continue;
-                }
-
-                if (entity.TryGetComponent(out IPhysBody? body))
-                {
-                    if (body.LinearVelocity.EqualsApprox(Vector2.Zero, MinimumMotionForMovers))
-                    {
-                        if (AnyParentInSet(uid, seenMovers))
-                        {
-                            // parent is moving
-                            continue;
-                        }
-
-                        if (MathF.Abs(body.AngularVelocity) > 0)
-                        {
-                            if (entity.TryGetComponent(out TransformComponent? txf) && txf.ChildCount > 0)
-                            {
-                                // has children spinning
-                                continue;
-                            }
-                        }
-
-                        seenMovers.Remove(uid);
-                    }
-                }
-
-                var state = GetEntityState(ComponentManager, uid, fromTick, player);
-
-                if (checkedEnts.Add(uid))
-                {
-                    entityStates.Add(state);
-
-                    // mover did not change
-                    if (state.ComponentStates != null)
-                    {
-                        // mover can be seen
-                        if (!viewbox.Intersects(GetWorldAabbFromEntity(entity)))
-                        {
-                            // mover changed and can't be seen
-                            var idx = Array.FindIndex(state.ComponentStates,
-                                x => x is TransformComponentState);
-
-                            if (idx != -1)
-                            {
-                                // mover changed positional data and can't be seen
-                                var oldState =
-                                    (TransformComponentState) state.ComponentStates[idx];
-                                var newState = new TransformComponentState(Vector2NaN,
-                                    oldState.Rotation, oldState.ParentID, oldState.NoLocalRotation);
-                                state.ComponentStates[idx] = newState;
-                                seenMovers.Remove(uid);
-                                ClearLastSeenTick(lSeen, uid);
-
-                                checkedEnts.Add(uid);
-
-                                var needed = oldState.ParentID;
-                                if (!needed.IsValid() || checkedEnts.Contains(needed))
-                                {
-                                    // either no parent attached or parent already included
-                                    continue;
-                                }
-
-                                if (GetLastSeenTick(lSeen, needed) == GameTick.Zero)
-                                {
-                                    neededEnts.Add(needed);
-                                }
-                            }
-                        }
-                    }
-                }
-                else
-                {
-                    // mover already added?
-                    if (!viewbox.Intersects(GetWorldAabbFromEntity(entity)))
-                    {
-                        // mover can't be seen
-                        var oldState =
-                            (TransformComponentState) entity.Transform.GetComponentState(player);
-                        entityStates.Add(new EntityState(uid,
-                            new ComponentChanged[]
-                            {
-                                new(false, NetIDs.TRANSFORM, "Transform")
-                            },
-                            new ComponentState[]
-                            {
-                                new TransformComponentState(Vector2NaN, oldState.Rotation,
-                                    oldState.ParentID, oldState.NoLocalRotation)
-                            }));
-
-                        seenMovers.Remove(uid);
-                        ClearLastSeenTick(lSeen, uid);
-                        checkedEnts.Add(uid);
-
-                        var needed = oldState.ParentID;
-                        if (!needed.IsValid() || checkedEnts.Contains(needed))
-                        {
-                            // either no parent attached or parent already included
-                            continue;
-                        }
-
-                        if (GetLastSeenTick(lSeen, needed) == GameTick.Zero)
-                        {
-                            neededEnts.Add(needed);
-                        }
-                    }
-                }
-            }
-
-            var currentTick = CurrentTick;
->>>>>>> a0d241e5
 
             // TODO: This is based on the old method but ideally it iterates through all of their eyes enlarged
             var viewbox = new Box2(playerPos, playerPos).Enlarged(range);
@@ -465,55 +225,9 @@
 
                 foreach (var grid in _mapManager.GetAllMapGrids(map))
                 {
-<<<<<<< HEAD
                     var gridEntity = GetEntity(grid.GridEntityId);
                     seenEntities.Add(gridEntity.Uid);
                     AddEntityState(data, player, fromTick, gridEntity, entityStates);
-=======
-                    // already have it
-                    continue;
-                }
-
-                if (lastChange <= lastSeen)
-                {
-                    // hasn't changed since last seen
-                    continue;
-                }
-
-                // should this be lastSeen or fromTick?
-                var entityState = GetEntityState(ComponentManager, uid, lastSeen, player);
-
-                checkedEnts.Add(uid);
-
-                if (entityState.ComponentStates == null)
-                {
-                    // no changes
-                    continue;
-                }
-
-                entityStates.Add(entityState);
-
-                if (uid == playerUid)
-                {
-                    continue;
-                }
-
-                if (!entity.TryGetComponent(out IPhysBody? body))
-                {
-                    // can't be a mover w/o physics
-                    continue;
-                }
-
-                if (!body.LinearVelocity.EqualsApprox(Vector2.Zero, MinimumMotionForMovers))
-                {
-                    // has motion
-                    seenMovers.Add(uid);
-                }
-                else
-                {
-                    // not moving
-                    seenMovers.Remove(uid);
->>>>>>> a0d241e5
                 }
             }
 
@@ -527,11 +241,7 @@
                 if (chunkLastSeen != null && chunk.LastModifiedTick <= chunkLastSeen)
                     continue;
 
-<<<<<<< HEAD
                 data.UpdateChunk(currentTick, chunk);
-=======
-                var state = GetEntityState(ComponentManager, uid, fromTick, player);
->>>>>>> a0d241e5
 
                 // TODO: Could maybe optimise this a bit more somehow
                 foreach (var entity in chunk.GetEntities(unique: false, excluded: seenEntities))
@@ -543,7 +253,6 @@
                 }
             }
 
-<<<<<<< HEAD
             // TODO: I think there may still be the issue of parents not being sent
             // If there is then to solve this just have each entity retrieved by the lookup
             // also check if its parent has been retrieved and if not then also retrieve it.
@@ -552,26 +261,6 @@
             entityStates.Sort((a, b) => a.Uid.CompareTo(b.Uid));
             return entityStates;
         }
-=======
-                checkedEnts.Add(uid);
-                entityStates.Add(state);
-
-                seenMovers.Remove(uid);
-                ClearLastSeenTick(lSeen, uid);
-
-                var idx = Array.FindIndex(state.ComponentStates, x => x is TransformComponentState);
-
-                if (idx == -1)
-                {
-                    // no transform changes
-                    continue;
-                }
-
-                var oldState = (TransformComponentState) state.ComponentStates[idx];
-                var newState =
-                    new TransformComponentState(Vector2NaN, oldState.Rotation, oldState.ParentID, oldState.NoLocalRotation);
-                state.ComponentStates[idx] = newState;
->>>>>>> a0d241e5
 
         /// <summary>
         ///     Try to add the entity state if it needs an update
@@ -599,64 +288,8 @@
             // Never before seen entity
             else
             {
-<<<<<<< HEAD
                 state = GetEntityState(player, ComponentManager, entity.Uid, fromTick, true);
             }
-=======
-                var moreNeededEnts = new HashSet<EntityUid>();
-
-                foreach (var uid in moreNeededEnts)
-                {
-                    if (checkedEnts.Contains(uid))
-                    {
-                        continue;
-                    }
-
-                    var entity = GetEntity(uid);
-                    var state = GetEntityState(ComponentManager, uid, fromTick, player);
-
-                    if (state.ComponentStates == null || viewbox.Intersects(GetWorldAabbFromEntity(entity)))
-                    {
-                        // no states or should already be seen
-                        continue;
-                    }
-
-
-                    checkedEnts.Add(uid);
-                    entityStates.Add(state);
-
-                    var idx = Array.FindIndex(state.ComponentStates,
-                        x => x is TransformComponentState);
-
-                    if (idx == -1)
-                    {
-                        // no transform state
-                        continue;
-                    }
-
-                    var oldState = (TransformComponentState) state.ComponentStates[idx];
-                    var newState =
-                        new TransformComponentState(Vector2NaN, oldState.Rotation,
-                            oldState.ParentID, oldState.NoLocalRotation);
-                    state.ComponentStates[idx] = newState;
-                    seenMovers.Remove(uid);
-
-                    ClearLastSeenTick(lSeen, uid);
-                    var needed = oldState.ParentID;
-
-                    if (!needed.IsValid() || checkedEnts.Contains(needed))
-                    {
-                        // done here
-                        continue;
-                    }
-
-                    // check if further needed
-                    if (!checkedEnts.Contains(uid) && GetLastSeenTick(lSeen, needed) == GameTick.Zero)
-                    {
-                        moreNeededEnts.Add(needed);
-                    }
-                }
->>>>>>> a0d241e5
 
             data.EntityLastSeen[entity.Uid] = entity.LastModifiedTick;
 
@@ -694,130 +327,6 @@
             _deletionHistory.RemoveAll(hist => hist.tick <= toTick);
         }
 
-<<<<<<< HEAD
-=======
-        public override bool UpdateEntityTree(IEntity entity, Box2? worldAABB = null)
-        {
-            var currentTick = CurrentTick;
-            var updated = base.UpdateEntityTree(entity, worldAABB);
-
-            if (entity.Deleted
-                || !entity.Initialized
-                || !Entities.ContainsKey(entity.Uid))
-            {
-                return updated;
-            }
-
-            DebugTools.Assert(entity.Transform.Initialized);
-
-            // note: updated can be false even if something moved a bit
-            worldAABB ??= GetWorldAabbFromEntity(entity);
-
-            foreach (var (player, lastSeen) in _playerLastSeen)
-            {
-                var playerEnt = player.AttachedEntity;
-                if (playerEnt == null)
-                {
-                    // player has no entity, gaf?
-                    continue;
-                }
-
-                var playerUid = playerEnt.Uid;
-
-                var entityUid = entity.Uid;
-
-                if (entityUid == playerUid)
-                {
-                    continue;
-                }
-
-                if (!lastSeen.TryGetValue(playerUid, out var playerTick))
-                {
-                    // player can't "see" itself, gaf?
-                    continue;
-                }
-
-                var playerPos = playerEnt.Transform.WorldPosition;
-
-                var viewbox = new Box2(playerPos, playerPos).Enlarged(MaxUpdateRange);
-
-                if (!lastSeen.TryGetValue(entityUid, out var tick))
-                {
-                    // never saw it other than first tick or was cleared
-                    if (!AnyParentMoving(player, entityUid))
-                    {
-                        continue;
-                    }
-                }
-
-                if (tick >= currentTick)
-                {
-                    // currently seeing it
-                    continue;
-                }
-                // saw it previously
-
-                // player can't see it now
-                if (!viewbox.Intersects(worldAABB.Value))
-                {
-                    var addToMovers = false;
-                    if (entity.Transform.LastModifiedTick >= currentTick)
-                    {
-                        addToMovers = true;
-                    }
-                    else if (entity.TryGetComponent(out IPhysBody? physics)
-                             && physics.LastModifiedTick >= currentTick)
-                    {
-                        addToMovers = true;
-                    }
-
-                    if (addToMovers)
-                    {
-                        AddToSeenMovers(player, entityUid);
-                    }
-                }
-            }
-
-            return updated;
-        }
-
-        private bool AnyParentMoving(IPlayerSession player, EntityUid entityUid)
-        {
-            var seenMovers = GetSeenMoversUnlocked(player);
-            if (seenMovers == null)
-            {
-                return false;
-            }
-
-            return AnyParentInSet(entityUid, seenMovers);
-        }
-
-        private bool AnyParentInSet(EntityUid entityUid, SortedSet<EntityUid> set)
-        {
-            for (;;)
-            {
-                if (!TryGetEntity(entityUid, out var ent))
-                {
-                    return false;
-                }
-
-                var txf = ent.Transform;
-
-                entityUid = txf.ParentUid;
-
-                if (entityUid == EntityUid.Invalid)
-                {
-                    return false;
-                }
-
-                if (set.Contains(entityUid))
-                {
-                    return true;
-                }
-            }
-        }
-
->>>>>>> a0d241e5
         #endregion IEntityManager Members
 
         IEntity IServerEntityManagerInternal.AllocEntity(string? prototypeName, EntityUid? uid)
@@ -861,15 +370,9 @@
         /// <param name="compMan">ComponentManager that contains the components for the entity.</param>
         /// <param name="entityUid">Uid of the entity to generate the state from.</param>
         /// <param name="fromTick">Only provide delta changes from this tick.</param>
-<<<<<<< HEAD
-        /// <param name="newEntity"></param>
-        /// <returns>New entity State for the given entity.</returns>
-        public EntityState GetEntityState(IPlayerSession? session, IComponentManager compMan, EntityUid entityUid, GameTick fromTick, bool newEntity=false)
-=======
         /// <param name="player">The player to generate this state for.</param>
         /// <returns>New entity State for the given entity.</returns>
         private static EntityState GetEntityState(IComponentManager compMan, EntityUid entityUid, GameTick fromTick, IPlayerSession player)
->>>>>>> a0d241e5
         {
             var compStates = new List<ComponentState>();
             var changed = new List<ComponentChanged>();
@@ -889,17 +392,8 @@
                 // to what the component state / ComponentChanged would send.
                 // As such, we can avoid sending this data in this case since the client "already has it".
 
-<<<<<<< HEAD
-                if (comp.NetSyncEnabled &&
-                    comp.LastModifiedTick != GameTick.Zero &&
-                    comp.LastModifiedTick >= lastTick)
-                {
-                    compStates.Add(comp.GetComponentState());
-                }
-=======
                 if (comp.NetSyncEnabled && comp.LastModifiedTick != GameTick.Zero && comp.LastModifiedTick >= fromTick)
                     compStates.Add(comp.GetComponentState(player));
->>>>>>> a0d241e5
 
                 if (comp.CreationTick != GameTick.Zero && comp.CreationTick >= lastTick && !comp.Deleted)
                 {
