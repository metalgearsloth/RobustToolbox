--- conflicted
+++ resolved
@@ -301,13 +301,8 @@
 
             CluwneSprite spriteToRender = GetActiveDirectionalSprite();
 
-<<<<<<< HEAD
-            Vector2D renderPos =
+            Vector2 renderPos =
                 ClientWindowData.Singleton.WorldToScreen(
-=======
-            Vector2 renderPos =
-                ClientWindowData.WorldToScreen(
->>>>>>> 9c7cf888
                     Owner.GetComponent<TransformComponent>(ComponentFamily.Transform).Position);
             SetSpriteCenter(spriteToRender, renderPos);
 
