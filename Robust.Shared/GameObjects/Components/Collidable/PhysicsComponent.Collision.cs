﻿using System;
using Robust.Shared.Physics;
using Robust.Shared.Physics.Collision;
using Robust.Shared.Physics.Dynamics;
using Robust.Shared.Serialization;

namespace Robust.Shared.GameObjects
{
    /// <summary>
    ///     Called every tick for colliding bodies. Called once per pair.
    /// </summary>
    public sealed class CollisionMessage : EntitySystemMessage
    {
        public readonly IPhysBody BodyA;
        public readonly IPhysBody BodyB;
        public readonly float FrameTime;
        public readonly Manifold Manifold;

        public CollisionMessage(IPhysBody bodyA, IPhysBody bodyB, float frameTime, Manifold manifold)
        {
<<<<<<< HEAD
            base.ExposeData(serializer);

            serializer.DataField(ref _canCollide, "on", true);
            serializer.DataField(ref _isHard, "hard", true);
            serializer.DataField(ref _status, "status", BodyStatus.OnGround);
            serializer.DataField(ref _bodyType, "bodyType", BodyType.Static);
            serializer.DataField(ref _physShapes, "shapes", new List<IPhysShape> {new PhysShapeAabb()});
            serializer.DataField(ref _anchored, "anchored", true);
            serializer.DataField(ref _mass, "mass", 1.0f);
        }

        /// <inheritdoc />
        public override ComponentState GetComponentState()
        {
            return new PhysicsComponentState(_canCollide, _status, _physShapes, _isHard, _mass, LinearVelocity, AngularVelocity, Anchored);
        }

        /// <inheritdoc />
        public override void HandleComponentState(ComponentState? curState, ComponentState? nextState)
        {
            if (curState == null)
                return;

            var newState = (PhysicsComponentState) curState;

            _canCollide = newState.CanCollide;
            _status = newState.Status;
            _isHard = newState.Hard;
            _physShapes = newState.PhysShapes;

            foreach (var shape in _physShapes)
            {
                shape.ApplyState();
            }

            Dirty();
            Mass = newState.Mass / 1000f; // gram to kilogram

            LinearVelocity = newState.LinearVelocity;
            // Logger.Debug($"{IGameTiming.TickStampStatic}: [{Owner}] {LinearVelocity}");
            AngularVelocity = newState.AngularVelocity;
            Anchored = newState.Anchored;
            // TODO: Does it make sense to reset controllers here?
            // This caused space movement to break in content and I'm not 100% sure this is a good fix.
            // Look man the CM test is in 5 hours cut me some slack.
            //_controllers = null;
            // Reset predict flag to false to avoid predicting stuff too long.
            // Another possibly bad hack for content at the moment.
            Predict = false;
        }

        /// <inheritdoc />
        [ViewVariables]
        Box2 IPhysBody.WorldAABB
        {
            get
            {
                var pos = Owner.Transform.WorldPosition;
                return ((IPhysBody) this).AABB.Translated(pos);
            }
        }

        /// <inheritdoc />
        [ViewVariables]
        Box2 IPhysBody.AABB
        {
            get
            {
                var angle = Owner.Transform.WorldRotation;
                var bounds = new Box2();

                foreach (var shape in _physShapes)
                {
                    var shapeBounds = shape.CalculateLocalBounds(angle);
                    bounds = bounds.IsEmpty() ? shapeBounds : bounds.Union(shapeBounds);
                }

                return bounds;
            }
        }

        /// <inheritdoc />
        [ViewVariables]
        public IList<IPhysShape> PhysicsShapes { get; }

        /// <summary>
        ///     Enables or disabled collision processing of this component.
        /// </summary>
        [ViewVariables(VVAccess.ReadWrite)]
        public bool CanCollide
        {
            get => _canCollide;
            set
            {
                if (_canCollide == value)
                    return;

                _canCollide = value;

                Owner.EntityManager.EventBus.RaiseEvent(EventSource.Local,
                    new CollisionChangeMessage(Owner.Uid, _canCollide));
                Dirty();
            }
        }

        /// <summary>
        ///     Non-hard physics bodies will not cause action collision (e.g. blocking of movement)
        ///     while still raising collision events.
        /// </summary>
        /// <remarks>
        ///     This is useful for triggers or such to detect collision without actually causing a blockage.
        /// </remarks>
        [ViewVariables(VVAccess.ReadWrite)]
        public bool Hard
        {
            get => _isHard;
            set
            {
                if (_isHard == value)
                    return;

                _isHard = value;
                Dirty();
            }
=======
            BodyA = bodyA;
            BodyB = bodyB;
            FrameTime = frameTime;
            Manifold = manifold;
>>>>>>> a0d241e5
        }
    }

    /// <summary>
    ///     Called once when a collision starts
    /// </summary>
    public interface IStartCollide
    {
        /// <summary>
        ///     We'll pass in both our body and the other body to save the behaviors having to get these components themselves.
        /// </summary>
        void CollideWith(IPhysBody ourBody, IPhysBody otherBody, in Manifold manifold);
    }

    /// <summary>
    ///     Called once when a collision ends.
    /// </summary>
    public interface IEndCollide
    {
        /// <summary>
        ///     Run behaviour after all other collision behaviors have run.
        /// </summary>
<<<<<<< HEAD
        [ViewVariables(VVAccess.ReadWrite)]
        public int CollisionMask
        {
            get
            {
                var mask = 0x0;

                foreach (var shape in _physShapes)
                    mask = mask | shape.CollisionMask;
                return mask;
            }
        }

        /// <inheritdoc />
        public override void Initialize()
        {
            base.Initialize();

            // normally ExposeData would create this
            if (_physShapes == null)
            {
                _physShapes = new List<IPhysShape> {new PhysShapeAabb()};
            }
            else
            {
                foreach (var shape in _physShapes)
                {
                    ShapeAdded(shape);
                }
            }

            foreach (var controller in _controllers.Values)
            {
                controller.ControlledComponent = this;
            }

            Dirty();
            Owner.EntityManager.EventBus.RaiseEvent(EventSource.Local,
                new CollisionChangeMessage(Owner.Uid, _canCollide));
        }

        public override void OnAdd()
        {
            base.OnAdd();
            Owner.EntityManager.EventBus.RaiseEvent(EventSource.Local, new PhysicsUpdateMessage(this));
        }

        public override void OnRemove()
        {
            base.OnRemove();

            // In case somebody starts sharing shapes across multiple components I guess?
            foreach (var shape in _physShapes)
            {
                ShapeRemoved(shape);
            }

            // Should we not call this if !_canCollide? PathfindingSystem doesn't care at least.
            Owner.EntityManager.EventBus.RaiseEvent(EventSource.Local, new CollisionChangeMessage(Owner.Uid, false));
            Owner.EntityManager.EventBus.RaiseEvent(EventSource.Local, new PhysicsUpdateMessage(this));
        }

        private void ShapeAdded(IPhysShape shape)
        {
            shape.OnDataChanged += ShapeDataChanged;
        }

        private void ShapeRemoved(IPhysShape item)
        {
            item.OnDataChanged -= ShapeDataChanged;
        }

        /// <inheritdoc />
        protected override void Startup()
        {
            base.Startup();
            _physicsManager.AddBody(this);
        }

        /// <inheritdoc />
        protected override void Shutdown()
        {
            RemoveControllers();
            _physicsManager.RemoveBody(this);
            base.Shutdown();
        }

        public bool IsColliding(Vector2 offset, bool approx = true)
        {
            return _physicsManager.IsColliding(this, offset, approx);
        }

        public IEnumerable<IEntity> GetCollidingEntities(Vector2 offset, bool approx = true)
        {
            return _physicsManager.GetCollidingEntities(this, offset, approx);
        }

        public bool UpdatePhysicsTree()
            => _physicsManager.Update(this);

        public void RemovedFromPhysicsTree(MapId mapId)
        {
            _physicsManager.RemovedFromMap(this, mapId);
        }

        public void AddedToPhysicsTree(MapId mapId)
        {
            _physicsManager.AddedToMap(this, mapId);
        }

        public bool IsOnGround()
        {
            return Status == BodyStatus.OnGround;
        }

        public bool IsInAir()
        {
            return Status == BodyStatus.InAir;
        }

        private void ShapeDataChanged()
        {
            Dirty();
            UpdatePhysicsTree();
        }

        // Custom IList<> implementation so that we can hook addition/removal of shapes.
        // To hook into their OnDataChanged event correctly.
        private sealed class PhysShapeList : IList<IPhysShape>
        {
            private readonly PhysicsComponent _owner;

            public PhysShapeList(PhysicsComponent owner)
            {
                _owner = owner;
            }

            public IEnumerator<IPhysShape> GetEnumerator()
            {
                return _owner._physShapes.GetEnumerator();
            }

            IEnumerator IEnumerable.GetEnumerator()
            {
                return GetEnumerator();
            }

            public void Add(IPhysShape item)
            {
                _owner._physShapes.Add(item);

                ItemAdded(item);
            }

            public void Clear()
            {
                foreach (var item in _owner._physShapes)
                {
                    ItemRemoved(item);
                }

                _owner._physShapes.Clear();
            }

            public bool Contains(IPhysShape item)
            {
                return _owner._physShapes.Contains(item);
            }

            public void CopyTo(IPhysShape[] array, int arrayIndex)
            {
                _owner._physShapes.CopyTo(array, arrayIndex);
            }

            public bool Remove(IPhysShape item)
            {
                var found = _owner._physShapes.Remove(item);

                if (found)
                {
                    ItemRemoved(item);
                }

                return found;
            }

            public int Count => _owner._physShapes.Count;
            public bool IsReadOnly => false;

            public int IndexOf(IPhysShape item)
            {
                return _owner._physShapes.IndexOf(item);
            }

            public void Insert(int index, IPhysShape item)
            {
                _owner._physShapes.Insert(index, item);
                ItemAdded(item);
            }

            public void RemoveAt(int index)
            {
                var item = _owner._physShapes[index];
                ItemRemoved(item);

                _owner._physShapes.RemoveAt(index);
            }

            public IPhysShape this[int index]
            {
                get => _owner._physShapes[index];
                set
                {
                    var oldItem = _owner._physShapes[index];
                    ItemRemoved(oldItem);

                    _owner._physShapes[index] = value;
                    ItemAdded(value);
                }
            }

            private void ItemAdded(IPhysShape item)
            {
                _owner.ShapeAdded(item);
            }
=======
        /// <param name="ourBody"></param>
        /// <param name="otherBody"></param>
        /// <param name="manifold"></param>
        void CollideWith(IPhysBody ourBody, IPhysBody otherBody, in Manifold manifold);
    }
>>>>>>> a0d241e5

    public interface ICollideSpecial
    {
        bool PreventCollide(IPhysBody collidedwith);
    }

    [Serializable, NetSerializable]
    public enum BodyStatus: byte
    {
        OnGround,
        InAir
    }

    /// <summary>
    ///     Sent whenever a <see cref="IPhysBody"/> is changed.
    /// </summary>
    public sealed class PhysicsUpdateMessage : EntitySystemMessage
    {
        public PhysicsComponent Component { get; }

        public PhysicsUpdateMessage(PhysicsComponent component)
        {
            Component = component;
        }
    }

    public sealed class FixtureUpdateMessage : EntitySystemMessage
    {
        public PhysicsComponent Body { get; }

        public Fixture Fixture { get; }

        public FixtureUpdateMessage(PhysicsComponent body, Fixture fixture)
        {
            Body = body;
            Fixture = fixture;
        }
    }
}<|MERGE_RESOLUTION|>--- conflicted
+++ resolved
@@ -18,137 +18,10 @@
 
         public CollisionMessage(IPhysBody bodyA, IPhysBody bodyB, float frameTime, Manifold manifold)
         {
-<<<<<<< HEAD
-            base.ExposeData(serializer);
-
-            serializer.DataField(ref _canCollide, "on", true);
-            serializer.DataField(ref _isHard, "hard", true);
-            serializer.DataField(ref _status, "status", BodyStatus.OnGround);
-            serializer.DataField(ref _bodyType, "bodyType", BodyType.Static);
-            serializer.DataField(ref _physShapes, "shapes", new List<IPhysShape> {new PhysShapeAabb()});
-            serializer.DataField(ref _anchored, "anchored", true);
-            serializer.DataField(ref _mass, "mass", 1.0f);
-        }
-
-        /// <inheritdoc />
-        public override ComponentState GetComponentState()
-        {
-            return new PhysicsComponentState(_canCollide, _status, _physShapes, _isHard, _mass, LinearVelocity, AngularVelocity, Anchored);
-        }
-
-        /// <inheritdoc />
-        public override void HandleComponentState(ComponentState? curState, ComponentState? nextState)
-        {
-            if (curState == null)
-                return;
-
-            var newState = (PhysicsComponentState) curState;
-
-            _canCollide = newState.CanCollide;
-            _status = newState.Status;
-            _isHard = newState.Hard;
-            _physShapes = newState.PhysShapes;
-
-            foreach (var shape in _physShapes)
-            {
-                shape.ApplyState();
-            }
-
-            Dirty();
-            Mass = newState.Mass / 1000f; // gram to kilogram
-
-            LinearVelocity = newState.LinearVelocity;
-            // Logger.Debug($"{IGameTiming.TickStampStatic}: [{Owner}] {LinearVelocity}");
-            AngularVelocity = newState.AngularVelocity;
-            Anchored = newState.Anchored;
-            // TODO: Does it make sense to reset controllers here?
-            // This caused space movement to break in content and I'm not 100% sure this is a good fix.
-            // Look man the CM test is in 5 hours cut me some slack.
-            //_controllers = null;
-            // Reset predict flag to false to avoid predicting stuff too long.
-            // Another possibly bad hack for content at the moment.
-            Predict = false;
-        }
-
-        /// <inheritdoc />
-        [ViewVariables]
-        Box2 IPhysBody.WorldAABB
-        {
-            get
-            {
-                var pos = Owner.Transform.WorldPosition;
-                return ((IPhysBody) this).AABB.Translated(pos);
-            }
-        }
-
-        /// <inheritdoc />
-        [ViewVariables]
-        Box2 IPhysBody.AABB
-        {
-            get
-            {
-                var angle = Owner.Transform.WorldRotation;
-                var bounds = new Box2();
-
-                foreach (var shape in _physShapes)
-                {
-                    var shapeBounds = shape.CalculateLocalBounds(angle);
-                    bounds = bounds.IsEmpty() ? shapeBounds : bounds.Union(shapeBounds);
-                }
-
-                return bounds;
-            }
-        }
-
-        /// <inheritdoc />
-        [ViewVariables]
-        public IList<IPhysShape> PhysicsShapes { get; }
-
-        /// <summary>
-        ///     Enables or disabled collision processing of this component.
-        /// </summary>
-        [ViewVariables(VVAccess.ReadWrite)]
-        public bool CanCollide
-        {
-            get => _canCollide;
-            set
-            {
-                if (_canCollide == value)
-                    return;
-
-                _canCollide = value;
-
-                Owner.EntityManager.EventBus.RaiseEvent(EventSource.Local,
-                    new CollisionChangeMessage(Owner.Uid, _canCollide));
-                Dirty();
-            }
-        }
-
-        /// <summary>
-        ///     Non-hard physics bodies will not cause action collision (e.g. blocking of movement)
-        ///     while still raising collision events.
-        /// </summary>
-        /// <remarks>
-        ///     This is useful for triggers or such to detect collision without actually causing a blockage.
-        /// </remarks>
-        [ViewVariables(VVAccess.ReadWrite)]
-        public bool Hard
-        {
-            get => _isHard;
-            set
-            {
-                if (_isHard == value)
-                    return;
-
-                _isHard = value;
-                Dirty();
-            }
-=======
             BodyA = bodyA;
             BodyB = bodyB;
             FrameTime = frameTime;
             Manifold = manifold;
->>>>>>> a0d241e5
         }
     }
 
@@ -171,239 +44,11 @@
         /// <summary>
         ///     Run behaviour after all other collision behaviors have run.
         /// </summary>
-<<<<<<< HEAD
-        [ViewVariables(VVAccess.ReadWrite)]
-        public int CollisionMask
-        {
-            get
-            {
-                var mask = 0x0;
-
-                foreach (var shape in _physShapes)
-                    mask = mask | shape.CollisionMask;
-                return mask;
-            }
-        }
-
-        /// <inheritdoc />
-        public override void Initialize()
-        {
-            base.Initialize();
-
-            // normally ExposeData would create this
-            if (_physShapes == null)
-            {
-                _physShapes = new List<IPhysShape> {new PhysShapeAabb()};
-            }
-            else
-            {
-                foreach (var shape in _physShapes)
-                {
-                    ShapeAdded(shape);
-                }
-            }
-
-            foreach (var controller in _controllers.Values)
-            {
-                controller.ControlledComponent = this;
-            }
-
-            Dirty();
-            Owner.EntityManager.EventBus.RaiseEvent(EventSource.Local,
-                new CollisionChangeMessage(Owner.Uid, _canCollide));
-        }
-
-        public override void OnAdd()
-        {
-            base.OnAdd();
-            Owner.EntityManager.EventBus.RaiseEvent(EventSource.Local, new PhysicsUpdateMessage(this));
-        }
-
-        public override void OnRemove()
-        {
-            base.OnRemove();
-
-            // In case somebody starts sharing shapes across multiple components I guess?
-            foreach (var shape in _physShapes)
-            {
-                ShapeRemoved(shape);
-            }
-
-            // Should we not call this if !_canCollide? PathfindingSystem doesn't care at least.
-            Owner.EntityManager.EventBus.RaiseEvent(EventSource.Local, new CollisionChangeMessage(Owner.Uid, false));
-            Owner.EntityManager.EventBus.RaiseEvent(EventSource.Local, new PhysicsUpdateMessage(this));
-        }
-
-        private void ShapeAdded(IPhysShape shape)
-        {
-            shape.OnDataChanged += ShapeDataChanged;
-        }
-
-        private void ShapeRemoved(IPhysShape item)
-        {
-            item.OnDataChanged -= ShapeDataChanged;
-        }
-
-        /// <inheritdoc />
-        protected override void Startup()
-        {
-            base.Startup();
-            _physicsManager.AddBody(this);
-        }
-
-        /// <inheritdoc />
-        protected override void Shutdown()
-        {
-            RemoveControllers();
-            _physicsManager.RemoveBody(this);
-            base.Shutdown();
-        }
-
-        public bool IsColliding(Vector2 offset, bool approx = true)
-        {
-            return _physicsManager.IsColliding(this, offset, approx);
-        }
-
-        public IEnumerable<IEntity> GetCollidingEntities(Vector2 offset, bool approx = true)
-        {
-            return _physicsManager.GetCollidingEntities(this, offset, approx);
-        }
-
-        public bool UpdatePhysicsTree()
-            => _physicsManager.Update(this);
-
-        public void RemovedFromPhysicsTree(MapId mapId)
-        {
-            _physicsManager.RemovedFromMap(this, mapId);
-        }
-
-        public void AddedToPhysicsTree(MapId mapId)
-        {
-            _physicsManager.AddedToMap(this, mapId);
-        }
-
-        public bool IsOnGround()
-        {
-            return Status == BodyStatus.OnGround;
-        }
-
-        public bool IsInAir()
-        {
-            return Status == BodyStatus.InAir;
-        }
-
-        private void ShapeDataChanged()
-        {
-            Dirty();
-            UpdatePhysicsTree();
-        }
-
-        // Custom IList<> implementation so that we can hook addition/removal of shapes.
-        // To hook into their OnDataChanged event correctly.
-        private sealed class PhysShapeList : IList<IPhysShape>
-        {
-            private readonly PhysicsComponent _owner;
-
-            public PhysShapeList(PhysicsComponent owner)
-            {
-                _owner = owner;
-            }
-
-            public IEnumerator<IPhysShape> GetEnumerator()
-            {
-                return _owner._physShapes.GetEnumerator();
-            }
-
-            IEnumerator IEnumerable.GetEnumerator()
-            {
-                return GetEnumerator();
-            }
-
-            public void Add(IPhysShape item)
-            {
-                _owner._physShapes.Add(item);
-
-                ItemAdded(item);
-            }
-
-            public void Clear()
-            {
-                foreach (var item in _owner._physShapes)
-                {
-                    ItemRemoved(item);
-                }
-
-                _owner._physShapes.Clear();
-            }
-
-            public bool Contains(IPhysShape item)
-            {
-                return _owner._physShapes.Contains(item);
-            }
-
-            public void CopyTo(IPhysShape[] array, int arrayIndex)
-            {
-                _owner._physShapes.CopyTo(array, arrayIndex);
-            }
-
-            public bool Remove(IPhysShape item)
-            {
-                var found = _owner._physShapes.Remove(item);
-
-                if (found)
-                {
-                    ItemRemoved(item);
-                }
-
-                return found;
-            }
-
-            public int Count => _owner._physShapes.Count;
-            public bool IsReadOnly => false;
-
-            public int IndexOf(IPhysShape item)
-            {
-                return _owner._physShapes.IndexOf(item);
-            }
-
-            public void Insert(int index, IPhysShape item)
-            {
-                _owner._physShapes.Insert(index, item);
-                ItemAdded(item);
-            }
-
-            public void RemoveAt(int index)
-            {
-                var item = _owner._physShapes[index];
-                ItemRemoved(item);
-
-                _owner._physShapes.RemoveAt(index);
-            }
-
-            public IPhysShape this[int index]
-            {
-                get => _owner._physShapes[index];
-                set
-                {
-                    var oldItem = _owner._physShapes[index];
-                    ItemRemoved(oldItem);
-
-                    _owner._physShapes[index] = value;
-                    ItemAdded(value);
-                }
-            }
-
-            private void ItemAdded(IPhysShape item)
-            {
-                _owner.ShapeAdded(item);
-            }
-=======
         /// <param name="ourBody"></param>
         /// <param name="otherBody"></param>
         /// <param name="manifold"></param>
         void CollideWith(IPhysBody ourBody, IPhysBody otherBody, in Manifold manifold);
     }
->>>>>>> a0d241e5
 
     public interface ICollideSpecial
     {
