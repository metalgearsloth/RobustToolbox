--- conflicted
+++ resolved
@@ -344,19 +344,12 @@
             // Clamp friction because friction can't make you accelerate backwards
             friction = Math.Min(fVelocity, body.LinearVelocity.Length);
 
-<<<<<<< HEAD
-=======
+            if (friction == 0.0f)
+            {
+                return;
+            }
+
             // No multiplication/division by mass here since that would be redundant.
->>>>>>> d2b46ca5
-            if (friction == 0.0f)
-            {
-                return;
-            }
-
-<<<<<<< HEAD
-                // No multiplication/division by mass here since that would be redundant.
-=======
->>>>>>> d2b46ca5
             var frictionVelocityChange = body.LinearVelocity.Normalized * -friction;
 
             body.LinearVelocity += frictionVelocityChange;
